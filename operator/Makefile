--- conflicted
+++ resolved
@@ -20,8 +20,6 @@
 # include BUILDBOX_VERSION, BUILDBOX and BUILDBOX_variant variables
 include ../build.assets/images.mk
 
-<<<<<<< HEAD
-=======
 # Configure which compiler and buildbox to use
 OS ?= $(shell go env GOOS)
 ARCH ?= $(shell go env GOARCH)
@@ -41,7 +39,6 @@
 endif
 endif
 
->>>>>>> f0bad6b2
 .PHONY: all
 all: build
 
@@ -125,12 +122,8 @@
 
 .PHONY: docker-build
 docker-build: ## Build docker image with the manager.
-<<<<<<< HEAD
-	docker build --build-arg BUILDBOX=$(BUILDBOX) -t ${IMG} .. -f ./Dockerfile
-=======
 	docker buildx build --platform="$(OS)/$(ARCH)" --build-arg BUILDBOX=$(PLATFORM_BUILDBOX) \
 		--build-arg COMPILER_NAME=$(COMPILER) -t ${IMG} --load .. -f ./Dockerfile
->>>>>>> f0bad6b2
 
 .PHONY: docker-push
 docker-push: ## Push docker image with the manager.
