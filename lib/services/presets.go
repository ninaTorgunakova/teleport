/*
Copyright 2021 Gravitational, Inc.

Licensed under the Apache License, Version 2.0 (the "License");
you may not use this file except in compliance with the License.
You may obtain a copy of the License at

    http://www.apache.org/licenses/LICENSE-2.0

Unless required by applicable law or agreed to in writing, software
distributed under the License is distributed on an "AS IS" BASIS,
WITHOUT WARRANTIES OR CONDITIONS OF ANY KIND, either express or implied.
See the License for the specific language governing permissions and
limitations under the License.
*/

package services

import (
	"github.com/google/uuid"
	log "github.com/sirupsen/logrus"
	"golang.org/x/exp/slices"

	"github.com/gravitational/teleport"
	"github.com/gravitational/teleport/api/constants"
	apidefaults "github.com/gravitational/teleport/api/defaults"
	"github.com/gravitational/teleport/api/types"
)

// NewPresetEditorRole returns a new pre-defined role for cluster
// editors who can edit cluster configuration resources.
func NewPresetEditorRole() types.Role {
	role := &types.RoleV5{
		Kind:    types.KindRole,
		Version: types.V5,
		Metadata: types.Metadata{
			Name:        teleport.PresetEditorRoleName,
			Namespace:   apidefaults.Namespace,
			Description: "Edit cluster configuration",
		},
		Spec: types.RoleSpecV5{
			Options: types.RoleOptions{
				CertificateFormat: constants.CertificateFormatStandard,
				MaxSessionTTL:     types.NewDuration(apidefaults.MaxCertDuration),
				PortForwarding:    types.NewBoolOption(true),
				ForwardAgent:      types.NewBool(true),
				BPF:               apidefaults.EnhancedEvents(),
				RecordSession: &types.RecordSession{
					Desktop: types.NewBoolOption(false),
				},
			},
			Allow: types.RoleConditions{
				Namespaces: []string{apidefaults.Namespace},
				Rules: []types.Rule{
					types.NewRule(types.KindUser, RW()),
					types.NewRule(types.KindRole, RW()),
					types.NewRule(types.KindOIDC, RW()),
					types.NewRule(types.KindSAML, RW()),
					types.NewRule(types.KindGithub, RW()),
					types.NewRule(types.KindOIDCRequest, RW()),
					types.NewRule(types.KindSAMLRequest, RW()),
					types.NewRule(types.KindGithubRequest, RW()),
					types.NewRule(types.KindClusterAuditConfig, RW()),
					types.NewRule(types.KindClusterAuthPreference, RW()),
					types.NewRule(types.KindAuthConnector, RW()),
					types.NewRule(types.KindClusterName, RW()),
					types.NewRule(types.KindClusterNetworkingConfig, RW()),
					types.NewRule(types.KindSessionRecordingConfig, RW()),
					types.NewRule(types.KindTrustedCluster, RW()),
					types.NewRule(types.KindRemoteCluster, RW()),
					types.NewRule(types.KindToken, RW()),
					types.NewRule(types.KindConnectionDiagnostic, RW()),
					types.NewRule(types.KindDatabaseCertificate, RW()),
					types.NewRule(types.KindInstaller, RW()),
<<<<<<< HEAD
					types.NewRule(types.KindLicense, RO()),
					types.NewRule(types.KindDownload, RO()),
=======
					types.NewRule(types.KindDevice, append(RW(), types.VerbCreateEnrollToken, types.VerbEnroll)),
>>>>>>> 2d345bd0
					// Please see defaultAllowRules when adding a new rule.
				},
			},
		},
	}
	return role
}

// NewPresetAccessRole creates a role for users who are allowed to initiate
// interactive sessions.
func NewPresetAccessRole() types.Role {
	role := &types.RoleV5{
		Kind:    types.KindRole,
		Version: types.V5,
		Metadata: types.Metadata{
			Name:        teleport.PresetAccessRoleName,
			Namespace:   apidefaults.Namespace,
			Description: "Access cluster resources",
		},
		Spec: types.RoleSpecV5{
			Options: types.RoleOptions{
				CertificateFormat: constants.CertificateFormatStandard,
				MaxSessionTTL:     types.NewDuration(apidefaults.MaxCertDuration),
				PortForwarding:    types.NewBoolOption(true),
				ForwardAgent:      types.NewBool(true),
				BPF:               apidefaults.EnhancedEvents(),
				RecordSession:     &types.RecordSession{Desktop: types.NewBoolOption(true)},
			},
			Allow: types.RoleConditions{
				Namespaces:           []string{apidefaults.Namespace},
				NodeLabels:           types.Labels{types.Wildcard: []string{types.Wildcard}},
				AppLabels:            types.Labels{types.Wildcard: []string{types.Wildcard}},
				KubernetesLabels:     types.Labels{types.Wildcard: []string{types.Wildcard}},
				WindowsDesktopLabels: types.Labels{types.Wildcard: []string{types.Wildcard}},
				DatabaseLabels:       types.Labels{types.Wildcard: []string{types.Wildcard}},
				DatabaseNames:        []string{teleport.TraitInternalDBNamesVariable},
				DatabaseUsers:        []string{teleport.TraitInternalDBUsersVariable},
				Rules: []types.Rule{
					types.NewRule(types.KindEvent, RO()),
					{
						Resources: []string{types.KindSession},
						Verbs:     []string{types.VerbRead, types.VerbList},
						Where:     "contains(session.participants, user.metadata.name)",
					},
					// Please see defaultAllowRules when adding a new rule.
				},
			},
		},
	}
	role.SetLogins(types.Allow, []string{teleport.TraitInternalLoginsVariable})
	role.SetWindowsLogins(types.Allow, []string{teleport.TraitInternalWindowsLoginsVariable})
	role.SetKubeUsers(types.Allow, []string{teleport.TraitInternalKubeUsersVariable})
	role.SetKubeGroups(types.Allow, []string{teleport.TraitInternalKubeGroupsVariable})
	role.SetAWSRoleARNs(types.Allow, []string{teleport.TraitInternalAWSRoleARNs})
	return role
}

// NewPresetAuditorRole returns a new pre-defined role for cluster
// auditor - someone who can review cluster events and replay sessions,
// but can't initiate interactive sessions or modify configuration.
func NewPresetAuditorRole() types.Role {
	role := &types.RoleV5{
		Kind:    types.KindRole,
		Version: types.V5,
		Metadata: types.Metadata{
			Name:        teleport.PresetAuditorRoleName,
			Namespace:   apidefaults.Namespace,
			Description: "Review cluster events and replay sessions",
		},
		Spec: types.RoleSpecV5{
			Options: types.RoleOptions{
				CertificateFormat: constants.CertificateFormatStandard,
				MaxSessionTTL:     types.NewDuration(apidefaults.MaxCertDuration),
				RecordSession: &types.RecordSession{
					Desktop: types.NewBoolOption(false),
				},
			},
			Allow: types.RoleConditions{
				Namespaces: []string{apidefaults.Namespace},
				Rules: []types.Rule{
					types.NewRule(types.KindSession, RO()),
					types.NewRule(types.KindEvent, RO()),
					types.NewRule(types.KindSessionTracker, RO()),
					// Please see defaultAllowRules when adding a new rule.
				},
			},
		},
	}
	role.SetLogins(types.Allow, []string{"no-login-" + uuid.New().String()})
	return role
}

// defaultAllowRules has the Allow rules that should be set as default when they were not explicitly defined.
// This is used to update the current cluster roles when deploying a new resource.
func defaultAllowRules() map[string][]types.Rule {
	return map[string][]types.Rule{
		teleport.PresetAuditorRoleName: {
			types.NewRule(types.KindSessionTracker, RO()),
		},
		teleport.PresetEditorRoleName: {
			types.NewRule(types.KindConnectionDiagnostic, RW()),
		},
	}
}

// AddDefaultAllowRules adds default rules to a preset role.
// Only rules whose resources are not already defined (either allowing or denying) are added.
func AddDefaultAllowRules(role types.Role) types.Role {
	defaultRules, ok := defaultAllowRules()[role.GetName()]
	if !ok || len(defaultRules) == 0 {
		return role
	}

	combined := append(role.GetRules(types.Allow), role.GetRules(types.Deny)...)

	for _, defaultRule := range defaultRules {
		if resourceBelongsToRules(combined, defaultRule.Resources) {
			continue
		}

		log.Debugf("Adding default allow rule %v for role %q", defaultRule, role.GetName())
		rules := role.GetRules(types.Allow)
		rules = append(rules, defaultRule)
		role.SetRules(types.Allow, rules)
	}

	return role
}

func resourceBelongsToRules(rules []types.Rule, resources []string) bool {
	for _, rule := range rules {
		for _, ruleResource := range rule.Resources {
			if slices.Contains(resources, ruleResource) {
				return true
			}
		}
	}

	return false
}<|MERGE_RESOLUTION|>--- conflicted
+++ resolved
@@ -72,12 +72,9 @@
 					types.NewRule(types.KindConnectionDiagnostic, RW()),
 					types.NewRule(types.KindDatabaseCertificate, RW()),
 					types.NewRule(types.KindInstaller, RW()),
-<<<<<<< HEAD
 					types.NewRule(types.KindLicense, RO()),
 					types.NewRule(types.KindDownload, RO()),
-=======
 					types.NewRule(types.KindDevice, append(RW(), types.VerbCreateEnrollToken, types.VerbEnroll)),
->>>>>>> 2d345bd0
 					// Please see defaultAllowRules when adding a new rule.
 				},
 			},
