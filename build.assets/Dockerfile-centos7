--- conflicted
+++ resolved
@@ -86,34 +86,10 @@
 # BUILD_STATIC_ONLY disables libbpf.so build as we don't need it.
 ARG LIBBPF_VERSION
 RUN mkdir -p /opt && cd /opt && \
-    curl -L https://github.com/libbpf/libbpf/archive/refs/tags/v${LIBBPF_VERSION}.tar.gz | tar xz && \
+    curl -Lf https://github.com/libbpf/libbpf/archive/refs/tags/v${LIBBPF_VERSION}.tar.gz | tar xz && \
     cd /opt/libbpf-${LIBBPF_VERSION}/src && \
     scl enable devtoolset-11 "make && BUILD_STATIC_ONLY=y DESTDIR=/opt/libbpf make install"
 
-<<<<<<< HEAD
-# Install newer libbpf.
-FROM centos:7 AS libbpf-1-0-1
-
-# Install required dependencies.
-RUN yum groupinstall -y 'Development Tools' && \
-    yum install -y epel-release && \
-    yum update -y && \
-    yum -y install centos-release-scl-rh && \
-    yum install -y \
-        centos-release-scl \
-        devtoolset-11-gcc* \
-        devtoolset-11-make \
-        elfutils-libelf-devel-static \
-        scl-utils \
-    yum clean all
-
-RUN mkdir -p /opt && cd /opt && \
-    curl -Lf https://github.com/libbpf/libbpf/archive/refs/tags/v1.0.1.tar.gz | tar xz && \
-    cd /opt/libbpf-1.0.1/src && \
-    scl enable devtoolset-11 "make && BUILD_STATIC_ONLY=y DESTDIR=/opt/libbpf make install"
-
-=======
->>>>>>> 53180853
 ## LIBPCSCLITE #####################################################################
 
 FROM centos:7 AS libpcsclite
