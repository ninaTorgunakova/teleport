--- conflicted
+++ resolved
@@ -417,15 +417,6 @@
 	// WebAPIConnUpgradeTypeALPN is a connection upgrade type that specifies
 	// the upgraded connection should be handled by the ALPN handler.
 	WebAPIConnUpgradeTypeALPN = "alpn"
-<<<<<<< HEAD
-)
-
-const (
-	// FileTransferRequest is used when creating a new file transfer request
-	FileTransferRequest string = "file-transfer-request@goteleport.com"
-	// FileTransferDecision is a request that will approve or deny an active file transfer
-	FileTransferDecision string = "file-transfer-decision@goteleport.com"
-=======
 	// WebAPIConnUpgradeTypeALPNPing is a connection upgrade type that
 	// specifies the upgraded connection should be handled by the ALPN handler
 	// wrapped with the Ping protocol.
@@ -434,5 +425,11 @@
 	// long-lived connections alive as L7 LB usually ignores TCP keepalives and
 	// has very short idle timeouts.
 	WebAPIConnUpgradeTypeALPNPing = "alpn-ping"
->>>>>>> 1f02e480
+)
+
+const (
+	// FileTransferRequest is used when creating a new file transfer request
+	FileTransferRequest string = "file-transfer-request@goteleport.com"
+	// FileTransferDecision is a request that will approve or deny an active file transfer
+	FileTransferDecision string = "file-transfer-decision@goteleport.com"
 )