--- conflicted
+++ resolved
@@ -2835,21 +2835,6 @@
     path: /root/.aws
 - name: Upload to S3
   image: amazon/aws-cli
-<<<<<<< HEAD
-  commands:
-  - cd /go/artifacts/
-  - aws s3 sync . s3://$AWS_S3_BUCKET/teleport/tag/${DRONE_TAG##v}
-  environment:
-    AWS_REGION: us-west-2
-    AWS_S3_BUCKET:
-      from_secret: AWS_S3_BUCKET
-  volumes:
-  - name: awsconfig
-    path: /root/.aws
-- name: Register artifacts
-  image: docker
-=======
->>>>>>> f0bad6b2
   commands:
   - cd /go/artifacts/
   - aws s3 sync . s3://$AWS_S3_BUCKET/teleport/tag/${DRONE_TAG##v}
@@ -4492,8 +4477,6 @@
   environment:
     WORKSPACE_DIR: /tmp/build-darwin-amd64
 - name: Assume AWS Role
-<<<<<<< HEAD
-=======
   commands:
   - aws sts get-caller-identity
   - |-
@@ -4515,7 +4498,6 @@
       from_secret: AWS_SECRET_ACCESS_KEY
     AWS_SHARED_CREDENTIALS_FILE: /tmp/build-darwin-amd64/credentials
 - name: Upload to S3
->>>>>>> f0bad6b2
   commands:
   - aws sts get-caller-identity
   - |-
@@ -4529,22 +4511,6 @@
   - unset AWS_ACCESS_KEY_ID AWS_SECRET_ACCESS_KEY
   - aws sts get-caller-identity --profile default
   environment:
-<<<<<<< HEAD
-    AWS_ACCESS_KEY_ID:
-      from_secret: AWS_ACCESS_KEY_ID
-    AWS_ROLE:
-      from_secret: AWS_ROLE
-    AWS_SECRET_ACCESS_KEY:
-      from_secret: AWS_SECRET_ACCESS_KEY
-    AWS_SHARED_CREDENTIALS_FILE: /tmp/build-darwin-amd64/credentials
-- name: Upload to S3
-  commands:
-  - set -u
-  - cd $WORKSPACE_DIR/go/artifacts
-  - aws s3 sync . s3://$AWS_S3_BUCKET/teleport/tag/${DRONE_TAG##v}
-  environment:
-=======
->>>>>>> f0bad6b2
     AWS_REGION: us-west-2
     AWS_S3_BUCKET:
       from_secret: AWS_S3_BUCKET
@@ -7448,37 +7414,6 @@
   volumes:
   - name: awsconfig
     path: /root/.aws
-<<<<<<< HEAD
-  depends_on:
-  - Verify build is tagged
-  - Check out code
-  - Check if tag is prerelease
-- name: Assume Upload AWS Role
-  image: amazon/aws-cli
-  commands:
-  - aws sts get-caller-identity
-  - |-
-    printf "[default]\naws_access_key_id = %s\naws_secret_access_key = %s\naws_session_token = %s\n" \
-      $(aws sts assume-role \
-        --role-arn "$AWS_ROLE" \
-        --role-session-name $(echo "drone-${DRONE_REPO}-${DRONE_BUILD_NUMBER}" | sed "s|/|-|g") \
-        --query "Credentials.[AccessKeyId,SecretAccessKey,SessionToken]" \
-        --output text) \
-      > /root/.aws/credentials
-  - unset AWS_ACCESS_KEY_ID AWS_SECRET_ACCESS_KEY
-  - aws sts get-caller-identity --profile default
-  environment:
-    AWS_ACCESS_KEY_ID:
-      from_secret: APT_REPO_NEW_AWS_ACCESS_KEY_ID
-    AWS_ROLE:
-      from_secret: APT_REPO_NEW_AWS_ROLE
-    AWS_SECRET_ACCESS_KEY:
-      from_secret: APT_REPO_NEW_AWS_SECRET_ACCESS_KEY
-  volumes:
-  - name: awsconfig
-    path: /root/.aws
-=======
->>>>>>> f0bad6b2
   depends_on:
   - Verify build is tagged
   - Check if tag is prerelease
@@ -7708,37 +7643,6 @@
   volumes:
   - name: awsconfig
     path: /root/.aws
-<<<<<<< HEAD
-  depends_on:
-  - Verify build is tagged
-  - Check out code
-  - Check if tag is prerelease
-- name: Assume Upload AWS Role
-  image: amazon/aws-cli
-  commands:
-  - aws sts get-caller-identity
-  - |-
-    printf "[default]\naws_access_key_id = %s\naws_secret_access_key = %s\naws_session_token = %s\n" \
-      $(aws sts assume-role \
-        --role-arn "$AWS_ROLE" \
-        --role-session-name $(echo "drone-${DRONE_REPO}-${DRONE_BUILD_NUMBER}" | sed "s|/|-|g") \
-        --query "Credentials.[AccessKeyId,SecretAccessKey,SessionToken]" \
-        --output text) \
-      > /root/.aws/credentials
-  - unset AWS_ACCESS_KEY_ID AWS_SECRET_ACCESS_KEY
-  - aws sts get-caller-identity --profile default
-  environment:
-    AWS_ACCESS_KEY_ID:
-      from_secret: YUM_REPO_NEW_AWS_ACCESS_KEY_ID
-    AWS_ROLE:
-      from_secret: YUM_REPO_NEW_ROLE
-    AWS_SECRET_ACCESS_KEY:
-      from_secret: YUM_REPO_NEW_AWS_SECRET_ACCESS_KEY
-  volumes:
-  - name: awsconfig
-    path: /root/.aws
-=======
->>>>>>> f0bad6b2
   depends_on:
   - Verify build is tagged
   - Check if tag is prerelease
@@ -7907,10 +7811,6 @@
   - docker push public.ecr.aws/gravitational/teleport:$${VERSION}
   - docker push public.ecr.aws/gravitational/teleport-ent:$${VERSION}
   - docker push public.ecr.aws/gravitational/teleport-ent:$${VERSION}-fips
-<<<<<<< HEAD
-  - docker push public.ecr.aws/gravitational/teleport-operator:$${VERSION}
-=======
->>>>>>> f0bad6b2
   volumes:
   - name: dockersock
     path: /var/run
@@ -11764,10 +11664,6 @@
   temp: {}
 ---
 kind: signature
-<<<<<<< HEAD
-hmac: b1c9a7bbb841e00e8cf6a36bb2b6f91a72cce77f9b23c47c6d72cad432087711
-=======
 hmac: 47934b14a6ca045c0beb0357b731373852ce4d490bd3d248db2d45f30025e1e8
->>>>>>> f0bad6b2
 
 ...