/*
Copyright 2015-2019 Gravitational, Inc.

Licensed under the Apache License, Version 2.0 (the "License");
you may not use this file except in compliance with the License.
You may obtain a copy of the License at

    http://www.apache.org/licenses/LICENSE-2.0

Unless required by applicable law or agreed to in writing, software
distributed under the License is distributed on an "AS IS" BASIS,
WITHOUT WARRANTIES OR CONDITIONS OF ANY KIND, either express or implied.
See the License for the specific language governing permissions and
limitations under the License.
*/

package reversetunnel

import (
	"context"
	"crypto/tls"
	"errors"
	"io"
	"net"
	"sync"
	"time"

	"github.com/gravitational/teleport"
	"github.com/gravitational/teleport/api/client/webclient"
	"github.com/gravitational/teleport/api/defaults"
	"github.com/gravitational/teleport/api/types"
	"github.com/gravitational/teleport/lib"
	"github.com/gravitational/teleport/lib/auth"
	"github.com/gravitational/teleport/lib/reversetunnel/track"
	alpncommon "github.com/gravitational/teleport/lib/srv/alpnproxy/common"
	"github.com/gravitational/teleport/lib/utils"
	"github.com/gravitational/teleport/lib/utils/proxy"

	"github.com/gravitational/trace"
	"github.com/jonboulle/clockwork"
	"github.com/sirupsen/logrus"
	"golang.org/x/crypto/ssh"
)

const (
	// defaultAgentConnectionCount is the default connection count used when in
	// proxy peering mode.
	defaultAgentConnectionCount = 1
	// maxBackoff sets the maximum backoff for creating new agents.
	maxBackoff = time.Second * 8
	// remotePingCacheTTL sets the time between calls to webclient.Find.
	remotePingCacheTTL = time.Second * 5
)

// ServerHandler implements an interface which can handle a connection
// (perform a handshake then process). This is needed because importing
// lib/srv in lib/reversetunnel causes a circular import.
type ServerHandler interface {
	// HandleConnection performs a handshake then process the connection.
	HandleConnection(conn net.Conn)
}

type newAgentFunc func(context.Context, *track.Tracker, track.Lease) (Agent, error)

// AgentPool manages a pool of reverse tunnel agents.
type AgentPool struct {
	AgentPoolConfig
	active  *agentStore
	tracker *track.Tracker

	// runtimeConfig contains dynamic configuration values.
	runtimeConfig *agentPoolRuntimeConfig

	// events receives agent state change events.
	events chan Agent

	// newAgentFunc is used during testing to mock new agents.
	newAgentFunc newAgentFunc

	// wg waits for the pool and all agents to complete.
	wg     sync.WaitGroup
	ctx    context.Context
	cancel context.CancelFunc

	// backoff limits the rate at which new agents are created.
	backoff utils.Retry
	log     logrus.FieldLogger
}

// AgentPoolConfig holds configuration parameters for the agent pool
type AgentPoolConfig struct {
	// Client is client to the auth server this agent connects to receive
	// a list of pools
	Client auth.ClientI
	// AccessPoint is a lightweight access point
	// that can optionally cache some values
	AccessPoint auth.AccessCache
	// HostSigner is a host signer this agent presents itself as
	HostSigner ssh.Signer
	// HostUUID is a unique ID of this host
	HostUUID string
	// LocalCluster is a cluster name this client is a member of.
	LocalCluster string
	// Clock is a clock used to get time, if not set,
	// system clock is used
	Clock clockwork.Clock
	// KubeDialAddr is an address of a kubernetes proxy
	KubeDialAddr utils.NetAddr
	// Server is either an SSH or application server. It can handle a connection
	// (perform handshake and handle request).
	Server ServerHandler
	// Component is the Teleport component this agent pool is running in. It can
	// either be proxy (trusted clusters) or node (dial back).
	Component string
	// ReverseTunnelServer holds all reverse tunnel connections.
	ReverseTunnelServer Server
	// Resolver retrieves the reverse tunnel address
	Resolver Resolver
	// Cluster is a cluster name of the proxy.
	Cluster string
	// FIPS indicates if Teleport was started in FIPS mode.
	FIPS bool
	// ProxiedServiceUpdater updates a proxied service with the proxies it is connected to.
	ConnectedProxyGetter *ConnectedProxyGetter
	// IsRemoteCluster indicates the agent pool is connecting to a remote cluster.
	// This means the tunnel strategy should be ignored and tls routing is determined
	// by the remote cluster.
	IsRemoteCluster bool
}

// CheckAndSetDefaults checks and sets defaults.
func (cfg *AgentPoolConfig) CheckAndSetDefaults() error {
	if cfg.Client == nil {
		return trace.BadParameter("missing 'Client' parameter")
	}
	if cfg.AccessPoint == nil {
		return trace.BadParameter("missing 'AccessPoint' parameter")
	}
	if cfg.HostSigner == nil {
		return trace.BadParameter("missing 'HostSigner' parameter")
	}
	if len(cfg.HostUUID) == 0 {
		return trace.BadParameter("missing 'HostUUID' parameter")
	}
	if cfg.Cluster == "" {
		return trace.BadParameter("missing 'Cluster' parameter")
	}
	if cfg.Clock == nil {
		cfg.Clock = clockwork.NewRealClock()
	}
	if cfg.ConnectedProxyGetter == nil {
		cfg.ConnectedProxyGetter = NewConnectedProxyGetter()
	}
	return nil
}

// Agent represents a reverse tunnel agent.
type Agent interface {
	// Start starts the agent in the background.
	Start(context.Context) error
	// Stop closes the agent and releases resources.
	Stop() error
	// GetState returns the current state of the agent.
	GetState() AgentState
	// GetProxyID returns the proxy id of the proxy the agent is connected to.
	GetProxyID() (string, bool)
}

// NewAgentPool returns new instance of the agent pool.
func NewAgentPool(ctx context.Context, config AgentPoolConfig) (*AgentPool, error) {
	if err := config.CheckAndSetDefaults(); err != nil {
		return nil, trace.Wrap(err)
	}
	retry, err := utils.NewLinear(utils.LinearConfig{
		Step:      time.Second,
		Max:       maxBackoff,
		Jitter:    utils.NewJitter(),
		AutoReset: 4,
	})
	if err != nil {
		return nil, trace.Wrap(err)
	}

	pool := &AgentPool{
		AgentPoolConfig: config,
		active:          newAgentStore(),
		events:          make(chan Agent),
		wg:              sync.WaitGroup{},
		backoff:         retry,
		log: logrus.WithFields(logrus.Fields{
			trace.Component: teleport.ComponentReverseTunnelAgent,
			trace.ComponentFields: logrus.Fields{
				"cluster": config.Cluster,
			},
		}),
		runtimeConfig: newAgentPoolRuntimeConfig(),
	}

	pool.runtimeConfig.isRemoteCluster = pool.IsRemoteCluster
	pool.newAgentFunc = pool.newAgent

	pool.ctx, pool.cancel = context.WithCancel(ctx)
	pool.tracker, err = track.New(pool.ctx, track.Config{ClusterName: pool.Cluster})
	if err != nil {
		return nil, trace.Wrap(err)
	}
	pool.tracker.Start()

	return pool, nil
}

// GetConnectedProxyGetter returns the ConnectedProxyGetter for this agent pool.
func (p *AgentPool) GetConnectedProxyGetter() *ConnectedProxyGetter {
	return p.ConnectedProxyGetter
}

func (p *AgentPool) updateConnectedProxies() {
	if !p.runtimeConfig.reportConnectedProxies() {
		p.ConnectedProxyGetter.setProxyIDs(nil)
		return
	}

	proxies := p.active.proxyIDs()
	p.log.Debugf("Updating connected proxies: %v", proxies)
	p.AgentPoolConfig.ConnectedProxyGetter.setProxyIDs(proxies)
}

// Count is the number connected agents.
func (p *AgentPool) Count() int {
	return p.active.len()
}

// Start starts the agent pool in the background.
func (p *AgentPool) Start() error {
	p.log.Debugf("Starting agent pool %s.%s...", p.HostUUID, p.Cluster)
	p.tracker.Start()

	p.wg.Add(1)
	go func() {
		err := p.run()
		p.log.WithError(err).Warn("Agent pool exited.")

		p.cancel()
		p.wg.Done()
	}()
	return nil
}

// run connects agents until the agent pool context is done.
func (p *AgentPool) run() error {
	for {
		if p.ctx.Err() != nil {
			return trace.Wrap(p.ctx.Err())
		}

		agent, err := p.connectAgent(p.ctx, p.tracker.Acquire(), p.events)
		if err != nil {
			p.log.WithError(err).Debugf("Failed to connect agent.")
		} else {
			p.wg.Add(1)
			p.active.add(agent)
			p.updateConnectedProxies()
		}

		err = p.waitForBackoff(p.ctx, p.events)
		if err != nil {
			p.log.WithError(err).Debugf("Failed to wait for backoff.")
		}
	}
}

// connectAgent connects a new agent and processes any agent events blocking until a
// new agent is connected or an error occurs.
func (p *AgentPool) connectAgent(ctx context.Context, leases <-chan track.Lease, events <-chan Agent) (Agent, error) {
	lease, err := p.waitForLease(ctx, leases, events)
	if err != nil {
		return nil, trace.Wrap(err)
	}

	// Ensure the lease is released on error.
	defer func() {
		if err != nil {
			lease.Release()
		}
	}()

	err = p.processEvents(ctx, events)
	if err != nil {
		return nil, trace.Wrap(err)
	}

	agent, err := p.newAgentFunc(ctx, p.tracker, lease)
	if err != nil {
		return nil, trace.Wrap(err)
	}

	err = agent.Start(ctx)
	if err != nil {
		return nil, trace.Wrap(err)
	}

	return agent, nil
}

func (p *AgentPool) updateRuntimeConfig(ctx context.Context) error {
	netConfig, err := p.AccessPoint.GetClusterNetworkingConfig(ctx)
	if err != nil {
		return trace.Wrap(err)
	}

	p.runtimeConfig.update(netConfig)
	p.log.Debugf("Runtime config: tunnel_strategy: %v connection_count: %v", p.runtimeConfig.tunnelStrategyType, p.runtimeConfig.connectionCount)

	return nil
}

// processEvents handles all events in the queue. Unblocking when a new agent
// is required.
func (p *AgentPool) processEvents(ctx context.Context, events <-chan Agent) error {
	// Processes any queued events without blocking.
	for {
		select {
		case <-ctx.Done():
			return trace.Wrap(ctx.Err())
		case agent := <-events:
			p.handleEvent(ctx, agent)
			continue
		default:
		}
		break
	}

	err := p.updateRuntimeConfig(ctx)
	if err != nil {
		return trace.Wrap(err)
	}

	p.disconnectAgents()
	if p.isAgentRequired() {
		return nil
	}

	// Continue to process new events until an agent is required.
	for {
		p.log.Debugf("processing events...")
		select {
		case <-ctx.Done():
			return trace.Wrap(ctx.Err())
		case agent := <-events:
			p.handleEvent(ctx, agent)

			err := p.updateRuntimeConfig(ctx)
			if err != nil {
				return trace.Wrap(err)
			}

			p.disconnectAgents()
			if p.isAgentRequired() {
				return nil
			}
		}
	}
}

// isAgentRequired returns true if a new agent is required.
func (p *AgentPool) isAgentRequired() bool {
	if !p.runtimeConfig.restrictConnectionCount() {
		return true
	}

	return p.active.len() < p.runtimeConfig.connectionCount
}

// disconnectAgents handles disconnecting agents that are no longer required.
func (p *AgentPool) disconnectAgents() {
	if !p.runtimeConfig.restrictConnectionCount() {
		return
	}

	for {
		agent, ok := p.active.poplen(p.runtimeConfig.connectionCount)
		if !ok {
			p.updateConnectedProxies()
			return
		}

		p.log.Debugf("Disconnecting agent %s.", agent)
		go func() {
			agent.Stop()
			p.wg.Done()
		}()
	}
}

// waitForLease processes events while waiting to acquire a lease.
func (p *AgentPool) waitForLease(ctx context.Context, leases <-chan track.Lease, events <-chan Agent) (track.Lease, error) {
	for {
		select {
		case <-ctx.Done():
			return track.Lease{}, trace.Wrap(ctx.Err())
		case lease := <-leases:
			return lease, nil
		case agent := <-events:
			p.handleEvent(ctx, agent)
		}
	}
}

<<<<<<< HEAD
// waitForBackoff processes events while waiting for the backoff.
func (p *AgentPool) waitForBackoff(ctx context.Context, events <-chan Agent) error {
	for {
		select {
		case <-ctx.Done():
			return trace.Wrap(ctx.Err())
		case <-p.backoff.After():
			p.backoff.Inc()
			return nil
		case agent := <-events:
			p.handleEvent(ctx, agent)
		}
	}
}

// handleEvent processes a single event.
func (p *AgentPool) handleEvent(ctx context.Context, agent Agent) {
	state := agent.GetState()
	switch state {
	case AgentConnecting:
		return
	case AgentConnected:
	case AgentClosed:
		if ok := p.active.remove(agent); ok {
			p.wg.Done()
		}
	}
	p.updateConnectedProxies()
	p.log.Debugf("Active agent count: %d", p.active.len())
}

// stateCallback adds events to the queue for each agent state change.
func (p *AgentPool) getStateCallback(agent Agent) AgentStateCallback {
	return func(_ AgentState) {
		select {
		case <-p.ctx.Done():
			// Handle events directly when the pool is closing.
			p.handleEvent(p.ctx, agent)
		case p.events <- agent:
		}
	}
}

// newAgent creates a new agent instance.
func (p *AgentPool) newAgent(ctx context.Context, tracker *track.Tracker, lease track.Lease) (Agent, error) {
	addr, err := p.Resolver()
=======
// addAgent adds a new agent to the pool. Note that ownership of the lease
// transfers into the AgentPool, and will be released when the AgentPool
// is done with it.
func (m *AgentPool) addAgent(lease track.Lease) error {
	addr, err := m.cfg.Resolver(m.ctx)
>>>>>>> c3736c7c
	if err != nil {
		return nil, trace.Wrap(err)
	}

	err = p.runtimeConfig.updateRemote(ctx, addr)
	if err != nil {
		p.log.WithError(err).Debugf("Failed to update remote config.")
	}

	options := []proxy.DialerOptionFunc{proxy.WithInsecureSkipTLSVerify(lib.IsInsecureDevMode())}
	if p.runtimeConfig.useALPNRouting() {
		tlsConfig := &tls.Config{
			NextProtos: []string{string(alpncommon.ProtocolReverseTunnel)},
		}

		if p.runtimeConfig.useReverseTunnelV2() {
			tlsConfig.NextProtos = []string{
				string(alpncommon.ProtocolReverseTunnelV2),
				string(alpncommon.ProtocolReverseTunnel),
			}
		}

		options = append(options, proxy.WithALPNDialer(tlsConfig))
	}

	dialer := &agentDialer{
		client:      p.Client,
		fips:        p.FIPS,
		authMethods: []ssh.AuthMethod{ssh.PublicKeys(p.HostSigner)},
		options:     options,
		username:    p.HostUUID,
		log:         p.log,
	}

	agent, err := newAgent(agentConfig{
		addr:          *addr,
		keepAlive:     p.runtimeConfig.keepAliveInterval,
		sshDialer:     dialer,
		transporter:   p,
		versionGetter: p,
		tracker:       tracker,
		lease:         lease,
		clock:         p.Clock,
		log:           p.log,
	})
	if err != nil {
		return nil, trace.Wrap(err)
	}

	agent.stateCallback = p.getStateCallback(agent)
	return agent, nil
}

// Wait blocks until the pool context is stopped.
func (p *AgentPool) Wait() {
	if p == nil {
		return
	}

	<-p.ctx.Done()
	p.wg.Wait()
}

// Stop stops the pool and waits for all resources to be released.
func (p *AgentPool) Stop() {
	if p == nil {
		return
	}
	p.cancel()
	p.wg.Wait()
}

// getVersion gets the connected auth server version.
func (p *AgentPool) getVersion(ctx context.Context) (string, error) {
	pong, err := p.Client.Ping(ctx)
	if err != nil {
		return "", trace.Wrap(err)
	}

	return pong.ServerVersion, nil
}

// transport creates a new transport instance.
func (p *AgentPool) transport(ctx context.Context, channel ssh.Channel, requests <-chan *ssh.Request, conn ssh.Conn) *transport {
	return &transport{
		closeContext:        ctx,
		component:           p.Component,
		localClusterName:    p.LocalCluster,
		kubeDialAddr:        p.KubeDialAddr,
		authClient:          p.Client,
		reverseTunnelServer: p.ReverseTunnelServer,
		server:              p.Server,
		emitter:             p.Client,
		sconn:               conn,
		channel:             channel,
		requestCh:           requests,
		log:                 p.log,
	}
}

// agentPoolRuntimeConfig contains configurations dynamically set and updated
// during runtime.
type agentPoolRuntimeConfig struct {
	proxyListenerMode types.ProxyListenerMode
	// tunnelStrategyType is the tunnel strategy configured for the cluster.
	tunnelStrategyType types.TunnelStrategyType
	// connectionCount determines how many proxy servers the agent pool will
	// connect to. This settings is ignored for the AgentMesh tunnel strategy.
	connectionCount int
	// keepAliveInterval is the interval agents will send heartbeats at.
	keepAliveInterval time.Duration
	// isRemoteCluster forces the agent pool to connect to all proxies
	// regardless of the configured tunnel strategy.
	isRemoteCluster bool

	// remoteTLSRoutingEnabled caches a remote clusters tls routing setting. This helps prevent
	// proxy endpoint stagnation where an even numbers of proxies are hidden behind a round robin
	// load balancer. For instance in a situation where there are two proxies [A, B] due to the
	// the agent pools sequential webclient.Find and ssh dial, the Find call will always reach
	// Proxy A and the ssh dial call will always be forwarded to Proxy B.
	remoteTLSRoutingEnabled bool
	// lastRemotePing is the time of the last ping attempt.
	lastRemotePing *time.Time

	mu             sync.RWMutex
	updateRemoteMu sync.Mutex
	clock          clockwork.Clock
}

func newAgentPoolRuntimeConfig() *agentPoolRuntimeConfig {
	return &agentPoolRuntimeConfig{
		tunnelStrategyType: types.AgentMesh,
		connectionCount:    defaultAgentConnectionCount,
		proxyListenerMode:  types.ProxyListenerMode_Separate,
		keepAliveInterval:  defaults.KeepAliveInterval(),
		clock:              clockwork.NewRealClock(),
	}
}

// reportConnectedProxies returns true if the connected proxies should be reported.
func (c *agentPoolRuntimeConfig) reportConnectedProxies() bool {
	c.mu.RLock()
	defer c.mu.RUnlock()
	if c.isRemoteCluster {
		return false
	}
	return c.tunnelStrategyType == types.ProxyPeering
}

// reportConnectedProxies returns true if the the number of agents should be restricted.
func (c *agentPoolRuntimeConfig) restrictConnectionCount() bool {
	c.mu.RLock()
	defer c.mu.RUnlock()
	if c.isRemoteCluster {
		return false
	}
	return c.tunnelStrategyType == types.ProxyPeering
}

// useReverseTunnelV2 returns true if reverse tunnel should be used.
func (c *agentPoolRuntimeConfig) useReverseTunnelV2() bool {
	c.mu.RLock()
	defer c.mu.RUnlock()
	if c.isRemoteCluster {
		return false
	}
	return c.tunnelStrategyType == types.ProxyPeering
}

// useALPNRouting returns true agents should connect using alpn routing.
func (c *agentPoolRuntimeConfig) useALPNRouting() bool {
	c.mu.RLock()
	defer c.mu.RUnlock()
	if c.isRemoteCluster {
		return c.remoteTLSRoutingEnabled
	}

	return c.proxyListenerMode == types.ProxyListenerMode_Multiplex
}

func (c *agentPoolRuntimeConfig) updateRemote(ctx context.Context, addr *utils.NetAddr) error {
	c.updateRemoteMu.Lock()
	defer c.updateRemoteMu.Unlock()

	c.mu.RLock()
	if !c.isRemoteCluster {
		c.mu.RUnlock()
		return nil
	}

	if c.lastRemotePing != nil && c.clock.Since(*c.lastRemotePing) < remotePingCacheTTL {
		c.mu.RUnlock()
		return nil
	}

	c.mu.RUnlock()

	ctx, cancel := context.WithTimeout(ctx, defaults.DefaultDialTimeout)
	defer cancel()

	tlsRoutingEnabled := false

	ping, err := webclient.Find(&webclient.Config{
		Context:         ctx,
		ProxyAddr:       addr.Addr,
		Insecure:        lib.IsInsecureDevMode(),
		IgnoreHTTPProxy: true,
	})
	if err != nil {
		// If TLS Routing is disabled the address is the proxy reverse tunnel
		// address the ping call will always fail with tls.RecordHeaderError.
		if ok := errors.As(err, &tls.RecordHeaderError{}); !ok {
			return trace.Wrap(err)
		}
	} else {
		tlsRoutingEnabled = ping.Proxy.TLSRoutingEnabled
	}

	c.mu.Lock()
	defer c.mu.Unlock()
	now := c.clock.Now()
	c.lastRemotePing = &now

	c.remoteTLSRoutingEnabled = tlsRoutingEnabled
	return nil
}

func (c *agentPoolRuntimeConfig) update(netConfig types.ClusterNetworkingConfig) {
	c.mu.Lock()
	defer c.mu.Unlock()

	c.keepAliveInterval = netConfig.GetKeepAliveInterval()
	c.proxyListenerMode = netConfig.GetProxyListenerMode()

	// Fallback to agent mesh strategy if there is an error.
	strategyType, err := netConfig.GetTunnelStrategyType()
	if err != nil {
		c.tunnelStrategyType = types.AgentMesh
		return
	}

	c.tunnelStrategyType = strategyType
	if c.tunnelStrategyType == types.ProxyPeering {
		strategy := netConfig.GetProxyPeeringTunnelStrategy()
		c.connectionCount = int(strategy.AgentConnectionCount)
	}
	if c.connectionCount <= 0 {
		c.connectionCount = defaultAgentConnectionCount
	}
}

// Make sure ServerHandlerToListener implements both interfaces.
var _ = net.Listener(ServerHandlerToListener{})
var _ = ServerHandler(ServerHandlerToListener{})

// ServerHandlerToListener is an adapter from ServerHandler to net.Listener. It
// can be used as a Server field in AgentPoolConfig, while also being passed to
// http.Server.Serve (or any other func Serve(net.Listener)).
type ServerHandlerToListener struct {
	connCh     chan net.Conn
	closeOnce  *sync.Once
	tunnelAddr string
}

// NewServerHandlerToListener creates a new ServerHandlerToListener adapter.
func NewServerHandlerToListener(tunnelAddr string) ServerHandlerToListener {
	return ServerHandlerToListener{
		connCh:     make(chan net.Conn),
		closeOnce:  new(sync.Once),
		tunnelAddr: tunnelAddr,
	}
}

func (l ServerHandlerToListener) HandleConnection(c net.Conn) {
	// HandleConnection must block as long as c is used.
	// Wrap c to only return after c.Close() has been called.
	cc := newConnCloser(c)
	l.connCh <- cc
	cc.wait()
}

func (l ServerHandlerToListener) Accept() (net.Conn, error) {
	c, ok := <-l.connCh
	if !ok {
		return nil, io.EOF
	}
	return c, nil
}

func (l ServerHandlerToListener) Close() error {
	l.closeOnce.Do(func() { close(l.connCh) })
	return nil
}

func (l ServerHandlerToListener) Addr() net.Addr {
	return reverseTunnelAddr(l.tunnelAddr)
}

type connCloser struct {
	net.Conn
	closeOnce *sync.Once
	closed    chan struct{}
}

func newConnCloser(c net.Conn) connCloser {
	return connCloser{Conn: c, closeOnce: new(sync.Once), closed: make(chan struct{})}
}

func (c connCloser) Close() error {
	c.closeOnce.Do(func() { close(c.closed) })
	return c.Conn.Close()
}

func (c connCloser) wait() { <-c.closed }

// reverseTunnelAddr is a net.Addr implementation for a listener based on a
// reverse tunnel.
type reverseTunnelAddr string

func (reverseTunnelAddr) Network() string  { return "ssh-reversetunnel" }
func (a reverseTunnelAddr) String() string { return string(a) }<|MERGE_RESOLUTION|>--- conflicted
+++ resolved
@@ -406,7 +406,6 @@
 	}
 }
 
-<<<<<<< HEAD
 // waitForBackoff processes events while waiting for the backoff.
 func (p *AgentPool) waitForBackoff(ctx context.Context, events <-chan Agent) error {
 	for {
@@ -452,14 +451,7 @@
 
 // newAgent creates a new agent instance.
 func (p *AgentPool) newAgent(ctx context.Context, tracker *track.Tracker, lease track.Lease) (Agent, error) {
-	addr, err := p.Resolver()
-=======
-// addAgent adds a new agent to the pool. Note that ownership of the lease
-// transfers into the AgentPool, and will be released when the AgentPool
-// is done with it.
-func (m *AgentPool) addAgent(lease track.Lease) error {
-	addr, err := m.cfg.Resolver(m.ctx)
->>>>>>> c3736c7c
+	addr, err := p.Resolver(ctx)
 	if err != nil {
 		return nil, trace.Wrap(err)
 	}
